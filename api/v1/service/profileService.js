// api/v1/service/profileService.js

const { AppwriteService } = require('../appwrite/appwriteService');
const haversine = require('../utils/haversine');
const { Query } = require('node-appwrite');
const {
    APPWRITE_HAS_SHOWN_COLLECTION_ID,
    APPWRITE_PREFERENCE_COLLECTION_ID,
    APPWRITE_LOCATION_COLLECTION_ID,
    APPWRITE_BIODATA_COLLECTION_ID,
    APPWRITE_IMAGES_COLLECTION_ID,
    APPWRITE_HOBBIES_COLLECTION_ID,
    APPWRITE_USERS_COLLECTION_ID
} = require('../appwrite/appwriteConstants');


const PAGE_SIZE = 25;

/**
 * Fetches the next batch of user profiles for exploration based on user preferences and location.
 * @param {string} userId The ID of the current user.
 * @param {number} page The page number for pagination.
 * @returns {Promise<Array>} A list of user profiles.
 */
const getNextBatchProfiles = async (userId, page = 0) => {
    const offset = page * PAGE_SIZE;
    const appwrite = new AppwriteService();

    // Get viewed user IDs from has-shown collection
    const viewedDocs = await appwrite.listDocuments(
        APPWRITE_HAS_SHOWN_COLLECTION_ID,
        [appwrite.query.equal('user', userId)]
    );

    const viewedUserIds = new Set(
        viewedDocs.documents
            .map(doc => doc.who ? doc.who.$id : null)
            .filter(Boolean)
    );

    // Get current user preferences from preference collection
    const preference = await appwrite.getDocumentByRelation(
        APPWRITE_PREFERENCE_COLLECTION_ID,
        'user',
        userId
    );
    if (!preference) {
        // If user has no preferences, throw an error or return empty array.
        console.warn(`Preferences not found for user: ${userId}. Returning empty profiles.`);
        return [];
    }

    // Fetch current user's location
    const currentUserLocationDoc = await appwrite.getDocumentByRelation(
        APPWRITE_LOCATION_COLLECTION_ID,
        'user',
        userId
    );
    if (!currentUserLocationDoc) {
        throw new Error('User location not found');
    }
    const currentUserLatitude = currentUserLocationDoc.latitude;
    const currentUserLongitude = currentUserLocationDoc.longitude;


    // Fetch potential user IDs based on distance and exclude already seen profiles
    // We fetch ALL location documents (minus current user and viewed) and filter by distance.
    const allOtherLocationsRes = await appwrite.listDocuments(
        APPWRITE_LOCATION_COLLECTION_ID,
        [
            Query.notEqual('user', userId), // Exclude current user's location
            Query.limit(5000) // A large limit, adjust based on expected number of total users.
                              // This fetches all potential candidates to filter by distance and has_shown.
        ]
    );

    const nearbyAndUnseenUserIds = [];
    for (const loc of allOtherLocationsRes.documents) {
        if (!loc.user) continue;

        const potentialUserId = loc.user.$id;

        // Skip if already viewed by the current user
        if (viewedUserIds.has(potentialUserId)) {
            continue;
        }

        // Calculate distance
        const distance = haversine(
            currentUserLatitude,
            currentUserLongitude,
            loc.latitude,
            loc.longitude
        );

        // Filter by max_distance_km preference
        if (!preference.max_distance_km || distance <= preference.max_distance_km) {
            nearbyAndUnseenUserIds.push(potentialUserId);
        }
    }

    if (!nearbyAndUnseenUserIds.length) return [];


    // Fetch biodata records only for the nearby, unseen users, applying pagination offset
    // and limiting to slightly more than PAGE_SIZE to ensure enough candidates after hobby/age/gender filtering
    const biodataDocsRes = await appwrite.listDocuments(
        APPWRITE_BIODATA_COLLECTION_ID,
        [
            Query.equal('user', nearbyAndUnseenUserIds), // Query only among eligible users
            Query.offset(offset),
            Query.limit(PAGE_SIZE * 2) // Fetch more to allow for further filtering
        ]
    );
    const biodataDocs = biodataDocsRes.documents;

    // Collect all user IDs that have biodata records for enrichment
    const allUserIdsInBiodata = biodataDocs
        .map(bio => bio.user ? bio.user.$id : null)
        .filter(Boolean); // Filters out any null IDs

    // If no biodata documents are found for the filtered users, return empty
    if (allUserIdsInBiodata.length === 0) return [];

    // Fetch images for these users
    const imageDocsRes = await appwrite.listDocuments(
        APPWRITE_IMAGES_COLLECTION_ID,
        [Query.equal('user', allUserIdsInBiodata), Query.limit(PAGE_SIZE * 2)]
    );
    const imagesMap = new Map();
    imageDocsRes.documents.forEach(img => {
        if (img.image_1 && img.user) {
            imagesMap.set(img.user.$id, img.image_1);
        }
    });

    // Fetch all hobbies for mapping
    const hobbiesDocsRes = await appwrite.listDocuments(
        APPWRITE_HOBBIES_COLLECTION_ID,
        [Query.limit(100)] 
    );
    const hobbiesMap = new Map();
    hobbiesDocsRes.documents.forEach(hobby => {
        hobbiesMap.set(hobby.$id, hobby);
    });


    // Final filtering and enrichment of profiles based on preferences
    const filteredProfiles = [];

    for (const bio of biodataDocs) {
        if (filteredProfiles.length >= PAGE_SIZE) break;

        if (!bio.user) continue;

        const currentProfileUserId = bio.user.$id;

<<<<<<< HEAD
        // Apply preference filters (age, gender)
=======
        // Apply age, gender preferences
>>>>>>> 0a762d9a
        if (bio.age < preference.min_age || bio.age > preference.max_age) continue;
        if (preference.preferred_gender && bio.gender !== preference.preferred_gender) continue;

        // Process hobbies: bio.hobbies is an array of relationship objects
        const userHobbyIds = Array.isArray(bio.hobbies)
            ? bio.hobbies.map(h => h ? h.$id : null).filter(Boolean)
            : [];
        // The following lines are kept for enrichment, but not for filtering
        // const preferredHobbyIds = Array.isArray(preference.preferred_hobbies)
        //     ? preference.preferred_hobbies.map(h => h ? h.$id : null).filter(Boolean)
        //     : [];

<<<<<<< HEAD
        // No longer filter by common hobbies
=======
        // If preferred hobbies are specified, ensure there's at least one common hobby
        const hasCommonHobbies = userHobbyIds.some(hid => preferredHobbyIds.includes(hid));
        if (preferredHobbyIds.length > 0 && !hasCommonHobbies) continue;
>>>>>>> 0a762d9a

        // Construct the final profile object
        const profile = {
            userId: currentProfileUserId,
            biodata: bio,
            primaryImage: imagesMap.get(currentProfileUserId) || null,
            hobbies: userHobbyIds.map(hid => hobbiesMap.get(hid)).filter(Boolean)
        };

        filteredProfiles.push(profile);
    }

    // Update has-shown for the profiles actually sent to the client
    for (const profile of filteredProfiles) {
        // Query to check if has-shown entry already exists for this user-who pair
        const existingHasShownRes = await appwrite.listDocuments(APPWRITE_HAS_SHOWN_COLLECTION_ID, [
            Query.equal('user', userId), // Current user
            Query.equal('who', profile.userId) // Profile being shown
        ]);

        if (existingHasShownRes.documents.length === 0) {
            // Only create if it doesn't exist to avoid duplicates
            await appwrite.createDocument(APPWRITE_HAS_SHOWN_COLLECTION_ID, {
                user: userId,
                who: profile.userId,
                is_ignore: false,
                is_interested: false
            });
        }
    }

    return filteredProfiles;
};

/**
 * Fetches a batch of random user profiles. It includes comprehensive profile data
 * (biodata, location, images, hobbies) and updates the has_shown collection,
 * but DOES NOT apply user preferences for filtering.
 *
 * @param {string} currentUserId The ID of the currently authenticated user (to exclude themselves).
 * @param {number} limit The maximum number of random profiles to return (default: PAGE_SIZE).
 * @returns {Promise<Array>} A list of random user profiles.
 */
const getRandomProfilesSimple = async (currentUserId, limit = PAGE_SIZE) => {
    const appwrite = new AppwriteService();

    // 1. Get viewed user IDs from has-shown collection (still exclude seen profiles)
    const viewedDocs = await appwrite.listDocuments(
        APPWRITE_HAS_SHOWN_COLLECTION_ID,
        [Query.equal('user', currentUserId)]
    );
    const viewedUserIds = new Set(
        viewedDocs.documents
            .map(doc => doc.who ? doc.who.$id : null)
            .filter(Boolean)
    );

    // 2. Fetch all biodata documents (potential candidates), excluding current user and viewed users.
    // Fetch a sufficiently large number to allow for effective randomization.
    const allBiodataDocsRes = await appwrite.listDocuments(
        APPWRITE_BIODATA_COLLECTION_ID,
        [
            Query.notEqual('user', currentUserId), // Exclude the current user
            Query.limit(5000) // Adjust this limit based on your expected total user count.
                             // This is where performance can be an issue with millions of users.
        ]
    );

    let eligibleBiodataDocs = allBiodataDocsRes.documents.filter(bio => {
        const userIdFromBiodata = bio.user ? bio.user.$id : null;
        // Exclude users who are already in the 'viewedUserIds' set
        return userIdFromBiodata && !viewedUserIds.has(userIdFromBiodata);
    });

    // If no eligible profiles, return empty
    if (eligibleBiodataDocs.length === 0) {
        return [];
    }

    // 3. Shuffle the eligible biodata documents for randomization (Fisher-Yates)
    for (let i = eligibleBiodataDocs.length - 1; i > 0; i--) {
        const j = Math.floor(Math.random() * (i + 1));
        [eligibleBiodataDocs[i], eligibleBiodataDocs[j]] = [eligibleBiodataDocs[j], eligibleBiodataDocs[i]];
    }

    // 4. Select the top 'limit' candidates after shuffling
    const selectedBiodataDocs = eligibleBiodataDocs.slice(0, limit);

    // If after slicing, we still have no selected profiles, return empty
    if (selectedBiodataDocs.length === 0) {
        return [];
    }

    const selectedUserIds = selectedBiodataDocs.map(bio => bio.user.$id).filter(Boolean);

    // 5. Fetch all enrichment data for the 'selectedUserIds'
    // Fetch locations for selected users
    const locationDocsRes = await appwrite.listDocuments(
        APPWRITE_LOCATION_COLLECTION_ID,
        [Query.equal('user', selectedUserIds), Query.limit(limit)]
    );
    const locationsMap = new Map();
    locationDocsRes.documents.forEach(loc => {
        if (loc.user) locationsMap.set(loc.user.$id, loc);
    });

    // Fetch images for selected users
    const imageDocsRes = await appwrite.listDocuments(
        APPWRITE_IMAGES_COLLECTION_ID,
        [Query.equal('user', selectedUserIds), Query.limit(limit)]
    );
    const imagesMap = new Map();
    imageDocsRes.documents.forEach(img => {
        if (img.image_1 && img.user) {
            imagesMap.set(img.user.$id, img.image_1);
        }
    });

    // Fetch all hobbies for mapping
    const hobbiesDocsRes = await appwrite.listDocuments(
        APPWRITE_HOBBIES_COLLECTION_ID,
        [Query.limit(100)]
    );
    const hobbiesMap = new Map();
    hobbiesDocsRes.documents.forEach(hobby => {
        hobbiesMap.set(hobby.$id, hobby);
    });

    // 6. Construct the final profiles in the desired format
    const profiles = [];
    for (const bio of selectedBiodataDocs) {
        const profileUserId = bio.user.$id;
        const location = locationsMap.get(profileUserId) || null;
        const primaryImage = imagesMap.get(profileUserId) || null;

        // Process hobbies similar to getNextBatchProfiles
        const userHobbyIds = Array.isArray(bio.hobbies)
            ? bio.hobbies.map(h => h ? h.$id : null).filter(Boolean)
            : [];

        profiles.push({
            userId: profileUserId,
            biodata: bio,
            location: location,
            primaryImage: primaryImage,
            hobbies: userHobbyIds.map(hid => hobbiesMap.get(hid)).filter(Boolean)
        });
    }

    // 7. Update has_shown for the profiles actually returned
    for (const profile of profiles) {
        const existingHasShownRes = await appwrite.listDocuments(APPWRITE_HAS_SHOWN_COLLECTION_ID, [
            Query.equal('user', currentUserId),
            Query.equal('who', profile.userId)
        ]);

        if (existingHasShownRes.documents.length === 0) {
            await appwrite.createDocument(APPWRITE_HAS_SHOWN_COLLECTION_ID, {
                user: currentUserId,
                who: profile.userId,
                is_ignore: false,
                is_interested: false
            });
        }
    }

    return profiles;
};

module.exports = {
<<<<<<< HEAD
    getNextBatchProfiles
}
=======
    getNextBatchProfiles, // Keep the existing function
    getRandomProfilesSimple // Add the new function
};
>>>>>>> 0a762d9a
<|MERGE_RESOLUTION|>--- conflicted
+++ resolved
@@ -155,11 +155,7 @@
 
         const currentProfileUserId = bio.user.$id;
 
-<<<<<<< HEAD
-        // Apply preference filters (age, gender)
-=======
         // Apply age, gender preferences
->>>>>>> 0a762d9a
         if (bio.age < preference.min_age || bio.age > preference.max_age) continue;
         if (preference.preferred_gender && bio.gender !== preference.preferred_gender) continue;
 
@@ -171,14 +167,6 @@
         // const preferredHobbyIds = Array.isArray(preference.preferred_hobbies)
         //     ? preference.preferred_hobbies.map(h => h ? h.$id : null).filter(Boolean)
         //     : [];
-
-<<<<<<< HEAD
-        // No longer filter by common hobbies
-=======
-        // If preferred hobbies are specified, ensure there's at least one common hobby
-        const hasCommonHobbies = userHobbyIds.some(hid => preferredHobbyIds.includes(hid));
-        if (preferredHobbyIds.length > 0 && !hasCommonHobbies) continue;
->>>>>>> 0a762d9a
 
         // Construct the final profile object
         const profile = {
@@ -349,11 +337,6 @@
 };
 
 module.exports = {
-<<<<<<< HEAD
-    getNextBatchProfiles
-}
-=======
     getNextBatchProfiles, // Keep the existing function
     getRandomProfilesSimple // Add the new function
-};
->>>>>>> 0a762d9a
+};